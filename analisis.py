--- conflicted
+++ resolved
@@ -13,10 +13,6 @@
 CONCLUSIONES   = "conclusiones.txt"
 TOP_N          = 10
 
-<<<<<<< HEAD
-=======
-# Columnas esperadas
->>>>>>> d4b7cdda
 COL_PRODUCT    = "PRODUCTCODE"
 COL_LINE       = "PRODUCTLINE"
 COL_QTY        = "QUANTITYORDERED"
@@ -40,31 +36,11 @@
     if missing:
         raise ValueError(f"Faltan columnas requeridas: {missing}")
 
-<<<<<<< HEAD
 # ---------- Etapas del pipeline ----------
 
 def load_csv(file_path: str) -> pd.DataFrame:
     if not os.path.exists(file_path):
         print(f"ERROR: no se encontró {file_path} en la carpeta actual: {os.getcwd()}")
-=======
-def productline_by_code(df: pd.DataFrame) -> dict:
-    """Construye un mapeo PRODUCTCODE -> PRODUCTLINE (toma la moda o primer no-nulo)."""
-    if COL_LINE not in df.columns:
-        return {}
-    mapping = {}
-    for code, sub in df[[COL_PRODUCT, COL_LINE]].dropna(subset=[COL_PRODUCT]).groupby(COL_PRODUCT):
-        s = sub[COL_LINE].dropna()
-        if len(s) == 0:
-            mapping[code] = None
-        else:
-            mode = s.mode()
-            mapping[code] = mode.iloc[0] if not mode.empty else s.iloc[0]
-    return mapping
-
-def main():
-    if not os.path.exists(CSV_IN):
-        print(f"ERROR: no se encontró {CSV_IN} en la carpeta actual: {os.getcwd()}")
->>>>>>> d4b7cdda
         sys.exit(1)
     df = pd.read_csv(file_path, encoding="latin1")
     log(f"Archivo CSV leído correctamente: {file_path} (filas={len(df)})")
@@ -117,11 +93,7 @@
 
 def top_products(df: pd.DataFrame, n: int):
     ensure_columns(df, [COL_PRODUCT])
-<<<<<<< HEAD
     results = {}
-=======
-    code_to_line = productline_by_code(df)
->>>>>>> d4b7cdda
 
     if COL_QTY in df.columns:
         top_qty = (
@@ -132,13 +104,8 @@
         )
         log(f"Top {n} productos por unidades:")
         for p, v in top_qty.items():
-<<<<<<< HEAD
             log(f"  - {p}: {int(v)} unidades")
         results["qty"] = top_qty
-=======
-            pl = code_to_line.get(p, "?")
-            log(f"  - {p} [{pl}]: {int(v)} unidades")
->>>>>>> d4b7cdda
 
     if COL_SALES in df.columns:
         top_sales = (
@@ -149,15 +116,10 @@
         )
         log(f"Top {n} productos por ventas ($):")
         for p, v in top_sales.items():
-<<<<<<< HEAD
             log(f"  - {p}: ${float(v):,.2f}")
         results["sales"] = top_sales
 
     return results
-=======
-            pl = code_to_line.get(p, "?")
-            log(f"  - {p} [{pl}]: ${float(v):,.2f}")
->>>>>>> d4b7cdda
 
 
 def plot_top_products(top_qty, top_sales, n: int):
@@ -165,17 +127,9 @@
 
     if top_qty is not None and len(top_qty) > 0:
         plt.figure(figsize=(10, 6))
-<<<<<<< HEAD
         top_qty.plot(kind="bar")
         plt.title(f"Top {n} productos por unidades")
         plt.xlabel("Producto")
-=======
-        # Re-etiquetar el índice con PRODUCTCODE + PRODUCTLINE
-        top_qty_named = top_qty.rename(index=lambda code: f"{code} – {code_to_line.get(code, '')}")
-        top_qty_named.plot(kind="bar")
-        plt.title(f"Top {TOP_N} productos por unidades")
-        plt.xlabel("Producto (código – línea)")
->>>>>>> d4b7cdda
         plt.ylabel("Unidades vendidas")
         plt.xticks(rotation=45, ha="right")
         plt.tight_layout()
@@ -186,16 +140,9 @@
 
     if top_sales is not None and len(top_sales) > 0:
         plt.figure(figsize=(10, 6))
-<<<<<<< HEAD
         top_sales.plot(kind="bar")
         plt.title(f"Top {n} productos por ventas ($)")
         plt.xlabel("Producto")
-=======
-        top_sales_named = top_sales.rename(index=lambda code: f"{code} – {code_to_line.get(code, '')}")
-        top_sales_named.plot(kind="bar")
-        plt.title(f"Top {TOP_N} productos por ventas ($)")
-        plt.xlabel("Producto (código – línea)")
->>>>>>> d4b7cdda
         plt.ylabel("Ventas ($)")
         plt.xticks(rotation=45, ha="right")
         plt.tight_layout()
@@ -210,7 +157,6 @@
     df.to_excel(XLSX_CLEAN, index=False)
     log(f"Dataset limpio guardado → {CSV_CLEAN} y {XLSX_CLEAN} (filas={len(df)})")
 
-<<<<<<< HEAD
 
 def analyze_top4_daily(df: pd.DataFrame, top_sales):
     if top_sales is None or len(top_sales) < 4:
@@ -255,48 +201,6 @@
         plt.figure(figsize=(10, 5))
         plt.plot(subset["DATE"], subset["SALES"], marker="o")
         plt.title(f"Ventas diarias - {prod}")
-=======
-    # 8) Análisis diario de los 4 productos con más ventas ($) mostrando PRODUCTLINE
-    if top_sales is not None and len(top_sales) >= 4:
-        top4_codes = top_sales.head(4).index.tolist()
-
-        # Convertir a fecha
-        if COL_ORDERDATE in df.columns:
-            df[COL_ORDERDATE] = pd.to_datetime(df[COL_ORDERDATE], errors="coerce")
-        else:
-            log("ORDERDATE no existe; se omite análisis diario de top 4.")
-            print("No se encontró ORDERDATE; fin.")
-            return
-
-        # Filtrar top 4
-        df_top4 = df[df[COL_PRODUCT].isin(top4_codes)].copy()
-        df_top4 = df_top4[df_top4[COL_ORDERDATE].notna()]
-
-        # Agregar PRODUCTLINE a partir del mapeo (por si hay nulos)
-        df_top4[COL_LINE] = df_top4[COL_PRODUCT].map(code_to_line)
-
-        # Agrupar por día y producto
-        ventas_diarias = (
-            df_top4.groupby([df_top4[COL_ORDERDATE].dt.date, COL_PRODUCT])[COL_SALES]
-            .sum()
-            .reset_index()
-            .rename(columns={COL_ORDERDATE: "DATE", COL_PRODUCT: "PRODUCT", COL_SALES: "SALES"})
-        )
-
-        # Añadir PRODUCTLINE por PRODUCT
-        ventas_diarias[COL_LINE] = ventas_diarias["PRODUCT"].map(code_to_line)
-
-        ventas_diarias.to_csv("ventas_diarias_top4.csv", index=False)
-        log("Guardado CSV → ventas_diarias_top4.csv (incluye PRODUCTLINE)")
-
-        # Gráfico comparativo: los 4 productos juntos
-        plt.figure(figsize=(12, 6))
-        for code in top4_codes:
-            label = f"{code} – {code_to_line.get(code, '')}"
-            subset = ventas_diarias[ventas_diarias["PRODUCT"] == code]
-            plt.plot(subset["DATE"], subset["SALES"], marker="o", label=label)
-        plt.title("Ventas diarias - Top 4 productos ($)")
->>>>>>> d4b7cdda
         plt.xlabel("Fecha")
         plt.ylabel("Ventas ($)")
         plt.xticks(rotation=45)
@@ -304,30 +208,10 @@
         fname = f"charts/ventas_diarias_{prod}.png"
         plt.savefig(fname, dpi=150)
         plt.close()
-<<<<<<< HEAD
         log(f"Gráfico individual guardado → {fname}")
 
 
 # ---------- Función principal ----------
-=======
-        log(f"Gráfico comparativo guardado → {comp_png}")
-
-        # Gráfico individual por producto (incluye línea en el título)
-        for code in top4_codes:
-            subset = ventas_diarias[ventas_diarias["PRODUCT"] == code]
-            label_line = code_to_line.get(code, '')
-            plt.figure(figsize=(10, 5))
-            plt.plot(subset["DATE"], subset["SALES"], marker="o")
-            plt.title(f"Ventas diarias - {code} – {label_line}")
-            plt.xlabel("Fecha")
-            plt.ylabel("Ventas ($)")
-            plt.xticks(rotation=45)
-            plt.tight_layout()
-            fname = f"charts/ventas_diarias_{code}.png"
-            plt.savefig(fname, dpi=150)
-            plt.close()
-            log(f"Gráfico individual guardado → {fname}")
->>>>>>> d4b7cdda
 
 def main():
     df = load_csv(CSV_IN)
